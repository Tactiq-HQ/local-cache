--- conflicted
+++ resolved
@@ -2385,25 +2385,7 @@
             "Content-Type": "application/octet-stream",
             "Content-Range": getContentRange(start, end)
         };
-<<<<<<< HEAD
-        yield retryHttpClientResponse(`uploadChunk (start: ${start}, end: ${end})`, () => httpClient.sendStream("PATCH", resourceUrl, data, additionalHeaders));
-=======
-        const uploadChunkRequest = () => __awaiter(this, void 0, void 0, function* () {
-            return yield httpClient.sendStream("PATCH", resourceUrl, openStream(), additionalHeaders);
-        });
-        const response = yield uploadChunkRequest();
-        if (isSuccessStatusCode(response.message.statusCode)) {
-            return;
-        }
-        if (isRetryableStatusCode(response.message.statusCode)) {
-            core.debug(`Received ${response.message.statusCode}, retrying chunk at offset ${start}.`);
-            const retryResponse = yield uploadChunkRequest();
-            if (isSuccessStatusCode(retryResponse.message.statusCode)) {
-                return;
-            }
-        }
-        throw new Error(`Cache service responded with ${response.message.statusCode} during chunk upload.`);
->>>>>>> 5ddc028c
+        yield retryHttpClientResponse(`uploadChunk (start: ${start}, end: ${end})`, () => httpClient.sendStream("PATCH", resourceUrl, openStream(), additionalHeaders));
     });
 }
 function parseEnvNumber(key) {
